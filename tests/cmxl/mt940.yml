--- conflicted
+++ resolved
@@ -20,7 +20,6 @@
   related_reference: '9876543210'
   sequence_number: '001'
   statement_number: 00084
-  suffix: ''
   transaction_reference: TELEWIZORY S.A.
 processors:
   post_account_identification: []
@@ -75,8 +74,7 @@
       98]
   28: !!python/object:mt940.tags.StatementNumber
     re: !!python/object/apply:re._compile ["\n    (?P<statement_number>\\d{1,5}) \
-        \ # 5n\n    (?:/?(?P<sequence_number>\\d{1,5}))?  # [/5n]\n    (?:/?(?P<suffix>[0-9A-Z_a-z]*))?\n\
-        \    $", 98]
+        \ # 5n\n    (?:/?(?P<sequence_number>\\d{1,5}))?  # [/5n]\n    $", 98]
   60: !!python/object:mt940.tags.OpeningBalance
     re: &id001 !!python/object/apply:re._compile ["^\n    (?P<status>[DC])  # 1!a\
         \ Debit/Credit\n    (?P<year>\\d{2})  # 6!n Value Date (YYMMDD)\n    (?P<month>\\\
@@ -95,11 +93,7 @@
         \    \\n? # apparently some banks (sparkassen) incorporate newlines here\n\
         \    (?P<amount>[\\d,]{1,15})  # 15d Amount\n    (?P<id>[A-Z][A-Z0-9 ]{3})?\
         \  # 1!a3!c Transaction Type Identification Code\n    (?P<customer_reference>.{0,16})\
-<<<<<<< HEAD
-        \  # 16x Customer Reference\n    (//(?P<bank_reference>.{0,35}))?  # [//35x]\
-=======
         \  # 16x Customer Reference\n    (//(?P<bank_reference>.{0,23}))?  # [//23x]\
->>>>>>> 62066feb
         \ Bank Reference\n    (\\n?(?P<extra_details>.{0,34}))?  # [34x] Supplementary\
         \ Details\n    $", 98]
   62: !!python/object:mt940.tags.ClosingBalance
@@ -145,8 +139,8 @@
     extra_details: ''
     funds_code: null
     id: NCHK
-    purpose: 999PN5477SCHECK-NR. 0000016703074
-    status: D
+    status: D
+    transaction_details: 999PN5477SCHECK-NR. 0000016703074
   transactions: *id003
 - !!python/object:mt940.models.Transaction
   data:
@@ -162,8 +156,8 @@
     extra_details: ''
     funds_code: null
     id: NSTO
-    purpose: 999PN0911DAUERAUFTR.NR. 14
-    status: D
+    status: D
+    transaction_details: 999PN0911DAUERAUFTR.NR. 14
   transactions: *id003
 - !!python/object:mt940.models.Transaction
   data:
@@ -179,8 +173,8 @@
     extra_details: ''
     funds_code: null
     id: NCLR
-    purpose: 999PN2406SCHECK
-    status: C
+    status: C
+    transaction_details: 999PN2406SCHECK
   transactions: *id003
 - !!python/object:mt940.models.Transaction
   data:
@@ -196,8 +190,8 @@
     extra_details: ''
     funds_code: null
     id: NBOE
-    purpose: 999PN0920WECHSEL
-    status: D
+    status: D
+    transaction_details: 999PN0920WECHSEL
   transactions: *id003
 - !!python/object:mt940.models.Transaction
   data:
@@ -213,8 +207,8 @@
     extra_details: ''
     funds_code: null
     id: NTRF
-    purpose: 999PN0920SCHNELLUEB
-    status: D
+    status: D
+    transaction_details: 999PN0920SCHNELLUEB
   transactions: *id003
 - !!python/object:mt940.models.Transaction
   data:
@@ -230,8 +224,8 @@
     extra_details: ''
     funds_code: null
     id: NMSC
-    purpose: 999PN2506AUSSENH. NR. 1
-    status: C
+    status: C
+    transaction_details: 999PN2506AUSSENH. NR. 1
   transactions: *id003
 - !!python/object:mt940.models.Transaction
   data:
@@ -247,8 +241,8 @@
     extra_details: ''
     funds_code: null
     id: NTRF
-    purpose: 999PN0907UEBERTRAG
-    status: D
+    status: D
+    transaction_details: 999PN0907UEBERTRAG
   transactions: *id003
 - !!python/object:mt940.models.Transaction
   data:
@@ -264,8 +258,8 @@
     extra_details: ''
     funds_code: null
     id: NTRF
-    purpose: 999PN0891BTX
-    status: D
+    status: D
+    transaction_details: 999PN0891BTX
   transactions: *id003
 - !!python/object:mt940.models.Transaction
   data:
@@ -281,8 +275,8 @@
     extra_details: ''
     funds_code: null
     id: NMSC
-    purpose: 999PN0850EINZAHLG.N
-    status: C
+    status: C
+    transaction_details: 999PN0850EINZAHLG.N
   transactions: *id003
 - !!python/object:mt940.models.Transaction
   data:
@@ -298,8 +292,8 @@
     extra_details: ''
     funds_code: null
     id: NMSC
-    purpose: 999PN0812LT.ANLAGE
-    status: C
+    status: C
+    transaction_details: 999PN0812LT.ANLAGE
   transactions: *id003
 - !!python/object:mt940.models.Transaction
   data:
@@ -315,11 +309,12 @@
     extra_details: ''
     funds_code: null
     id: NCHK
-    purpose: 999PN5329AUSLSCHECK
-    status: D
-  transactions: *id003
-- !!python/object:mt940.models.Transaction
-  data:
+    status: D
+    transaction_details: 999PN5329AUSLSCHECK
+  transactions: *id003
+- !!python/object:mt940.models.Transaction
+  data:
+    additional_purpose: null
     amount: !!python/object:mt940.models.Amount
       amount: !!python/object/apply:decimal.Decimal ['-800']
       currency: EUR
@@ -344,12 +339,14 @@
     posting_text: DAUERAUFTRAG
     prima_nota: 0599
     purpose: Miete November
+    recipient_name: null
     return_debit_notes: '339'
     status: D
     transaction_code: 008
   transactions: *id003
 - !!python/object:mt940.models.Transaction
   data:
+    additional_purpose: null
     amount: !!python/object:mt940.models.Amount
       amount: !!python/object/apply:decimal.Decimal ['3000']
       currency: EUR
@@ -374,19 +371,19 @@
     posting_text: UEBERWEISUNG
     prima_nota: 0599
     purpose: Gehalt OktoberFirmaMustermannGmbH
+    recipient_name: null
     return_debit_notes: '339'
     status: C
     transaction_code: '051'
   transactions: *id003
 - !!python/object:mt940.models.Transaction
   data:
+    additional_purpose: null
     amount: !!python/object:mt940.models.Amount
       amount: !!python/object/apply:decimal.Decimal ['20000.00']
       currency: PLN
-    applicant: 00 SZT GTX847 FAKTURA 333/2003.
     applicant_bin: '10600076'
     applicant_iban: '0000777777777777'
-    applicant_iban_full: PL08106000760000777777777777
     applicant_name: HUTA SZKLA TOPIC ULPRZEMYSLOWA 67 32-669 WROCLAW
     bank_reference: '8327000090031789'
     currency: PLN
@@ -404,21 +401,24 @@
       B9MKFA==
     id: FMSC
     posting_text: Wyplata-(dysp/przel)
+    prima_nota: null
     purpose: 0810600076000077777777777715617INFO INFO INFO INFO INFO INFO 1 ENDINFO
       INFO INFO INFO INFOINFO 2 ENDZAPLATA ZA FABRYKATY DO TUB - 200 S ZTUK, TRANZYSTORY-300
-      SZT GR544 I OPORNIKI-5
+      SZT GR544 I OPORNIKI-500 SZT GTX847 FAKTURA 333/2003.
+    recipient_name: null
+    return_debit_notes: null
     status: C
     transaction_code: '020'
   transactions: *id003
 - !!python/object:mt940.models.Transaction
   data:
+    additional_purpose: null
     amount: !!python/object:mt940.models.Amount
       amount: !!python/object/apply:decimal.Decimal ['-10000.00']
       currency: PLN
-    applicant: 00 SZT GTX847 FAKTURA 333/2003.
     applicant_bin: '10600076'
     applicant_iban: '0000777777777777'
-    applicant_iban_full: PL08106000760000777777777777
+    applicant_name: null
     bank_reference: '8327000090031790'
     currency: PLN
     customer_reference: REF 25611247
@@ -435,17 +435,24 @@
       B9MKFA==
     id: FTRF
     posting_text: Wyplata-(dysp/przel)
+    prima_nota: null
     purpose: 0810600076000077777777777715617INFO INFO INFO INFO INFO INFO 1 ENDINFO
       INFO INFO INFO INFOINFO 2 ENDZAPLATA ZA FABRYKATY DO TUB - 200 S ZTUK, TRANZYSTORY-300
-      SZT GR544 I OPORNIKI-5
+      SZT GR544 I OPORNIKI-500 SZT GTX847 FAKTURA 333/2003.
+    recipient_name: null
+    return_debit_notes: null
     status: D
     transaction_code: '020'
   transactions: *id003
 - !!python/object:mt940.models.Transaction
   data:
+    additional_purpose: null
     amount: !!python/object:mt940.models.Amount
       amount: !!python/object/apply:decimal.Decimal ['40.00']
       currency: PLN
+    applicant_bin: null
+    applicant_iban: null
+    applicant_name: null
     bank_reference: '8327000090031791'
     currency: PLN
     customer_reference: NONREF
@@ -462,7 +469,10 @@
       B9MKFA==
     id: FTRF
     posting_text: "Uznanie kwot\u0105 odsetek"
+    prima_nota: null
     purpose: Odsetki od lokaty nr 101000022086
+    recipient_name: null
+    return_debit_notes: null
     status: C
     transaction_code: '844'
   transactions: *id003