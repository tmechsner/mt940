&id003 !!python/object:mt940.models.Transactions
data:
  account_identification: TRIODOSBANK/0390123456
  final_closing_balance: !!python/object:mt940.models.Balance
    amount: !!python/object:mt940.models.Amount
      amount: !!python/object/apply:decimal.Decimal ['4370.79']
      currency: EUR
    date: !!python/object/apply:mt940.models.Date
    - !!binary |
      B9sCAQ==
    status: C
  final_opening_balance: !!python/object:mt940.models.Balance
    amount: !!python/object:mt940.models.Amount
      amount: !!python/object/apply:decimal.Decimal ['4975.09']
      currency: EUR
    date: !!python/object/apply:mt940.models.Date
    - !!binary |
      B9sBAQ==
    status: C
  sequence_number: null
  statement_number: '1'
  suffix: ''
  transaction_reference: 1308728725026/1
processors:
  post_account_identification: []
  post_available_balance: []
  post_closing_balance: []
  post_date_time_indication: []
  post_final_closing_balance: []
  post_final_opening_balance: []
  post_floor_limit_indicator: []
  post_forward_available_balance: []
  post_intermediate_closing_balance: []
  post_intermediate_opening_balance: []
  post_non_swift: []
  post_opening_balance: []
  post_related_reference: []
  post_statement: [!!python/name:mt940.processors.date_cleanup_post_processor '']
  post_statement_number: []
  post_sum_credit_entries: []
  post_sum_debit_entries: []
  post_transaction_details: [!!python/name:mt940.processors.transaction_details_post_processor '']
  post_transaction_reference_number: []
  pre_account_identification: []
  pre_available_balance: []
  pre_closing_balance: []
  pre_date_time_indication: []
  pre_final_closing_balance: []
  pre_final_opening_balance: []
  pre_floor_limit_indicator: []
  pre_forward_available_balance: []
  pre_intermediate_closing_balance: []
  pre_intermediate_opening_balance: []
  pre_non_swift: []
  pre_opening_balance: []
  pre_related_reference: []
  pre_statement: [!!python/name:mt940.processors.date_fixup_pre_processor '']
  pre_statement_number: []
  pre_sum_credit_entries: []
  pre_sum_debit_entries: []
  pre_transaction_details: []
  pre_transaction_reference_number: []
tags:
  13: !!python/object:mt940.tags.DateTimeIndication
    re: !!python/object/apply:re._compile ["^\n    (?P<year>\\d{2})\n    (?P<month>\\\
        d{2})\n    (?P<day>\\d{2})\n    (?P<hour>\\d{2})\n    (?P<minute>\\d{2})\n\
        \    (\\+(?P<offset>\\d{4})|)\n    ", 98]
  20: !!python/object:mt940.tags.TransactionReferenceNumber
    re: !!python/object/apply:re._compile ['(?P<transaction_reference>.{0,16})', 98]
  21: !!python/object:mt940.tags.RelatedReference
    re: !!python/object/apply:re._compile ['(?P<related_reference>.{0,16})', 98]
  25: !!python/object:mt940.tags.AccountIdentification
    re: !!python/object/apply:re._compile ['(?P<account_identification>.{0,35})',
      98]
  28: !!python/object:mt940.tags.StatementNumber
    re: !!python/object/apply:re._compile ["\n    (?P<statement_number>\\d{1,5}) \
        \ # 5n\n    (?:/?(?P<sequence_number>\\d{1,5}))?  # [/5n]\n    (?:/?(?P<suffix>[0-9A-Z_a-z]*))?\n\
        \    $", 98]
  60: !!python/object:mt940.tags.OpeningBalance
    re: &id001 !!python/object/apply:re._compile ["^\n    (?P<status>[DC])  # 1!a\
        \ Debit/Credit\n    (?P<year>\\d{2})  # 6!n Value Date (YYMMDD)\n    (?P<month>\\\
        d{2})\n    (?P<day>\\d{2})\n    (?P<currency>.{3})  # 3!a Currency\n    (?P<amount>[0-9,]{0,16})\
        \  # 15d Amount (includes decimal sign, so 16)\n    ", 98]
  60M: !!python/object:mt940.tags.IntermediateOpeningBalance
    re: *id001
  60F: !!python/object:mt940.tags.FinalOpeningBalance
    re: *id001
  61: !!python/object:mt940.tags.Statement
    re: !!python/object/apply:re._compile ["^\n    (?P<year>\\d{2})  # 6!n Value Date\
        \ (YYMMDD)\n    (?P<month>\\d{2})\n    (?P<day>\\d{2})\n    (?P<entry_month>\\\
        d{2})?  # [4!n] Entry Date (MMDD)\n    (?P<entry_day>\\d{2})?\n    (?P<status>[A-Z]?[DC])\
        \  # 2a Debit/Credit Mark\n    (?P<funds_code>[A-Z])? # [1!a] Funds Code (3rd\
        \ character of the currency\n                            # code, if needed)\n\
        \    \\n? # apparently some banks (sparkassen) incorporate newlines here\n\
        \    (?P<amount>[\\d,]{1,15})  # 15d Amount\n    (?P<id>[A-Z][A-Z0-9 ]{3})?\
        \  # 1!a3!c Transaction Type Identification Code\n    (?P<customer_reference>.{0,16})\
<<<<<<< HEAD
        \  # 16x Customer Reference\n    (//(?P<bank_reference>.{0,35}))?  # [//35x]\
=======
        \  # 16x Customer Reference\n    (//(?P<bank_reference>.{0,23}))?  # [//23x]\
>>>>>>> 62066feb
        \ Bank Reference\n    (\\n?(?P<extra_details>.{0,34}))?  # [34x] Supplementary\
        \ Details\n    $", 98]
  62: !!python/object:mt940.tags.ClosingBalance
    re: *id001
  62M: !!python/object:mt940.tags.IntermediateClosingBalance
    re: *id001
  62F: !!python/object:mt940.tags.FinalClosingBalance
    re: *id001
  64: !!python/object:mt940.tags.AvailableBalance
    re: *id001
  65: !!python/object:mt940.tags.ForwardAvailableBalance
    re: *id001
  86: !!python/object:mt940.tags.TransactionDetails
    re: !!python/object/apply:re._compile ["\n    (?P<transaction_details>(([\\s\\\
        S]{0,65}\\r?\\n?){0,8}[\\s\\S]{0,65}))\n    ", 98]
  34: !!python/object:mt940.tags.FloorLimitIndicator
    re: !!python/object/apply:re._compile ["^\n    (?P<currency>[A-Z]{3})  # 3!a Currency\n\
        \    (?P<status>[DC ]?)  # 2a Debit/Credit Mark\n    (?P<amount>[0-9,]{0,16})\
        \  # 15d Amount (includes decimal sign, so 16)\n    $", 98]
  NS: !!python/object:mt940.tags.NonSwift
    re: !!python/object/apply:re._compile ["\n    (?P<non_swift>\n        (\n    \
        \        (\\d{2}.{0,})\n            (\\n\\d{2}.{0,})*\n        )|(\n     \
        \       [^\\n]*\n        )\n    )\n    $", 98]
  90: !!python/object:mt940.tags.SumEntries
    re: &id002 !!python/object/apply:re._compile ["^\n    (?P<number>\\d*)\n    (?P<currency>.{3})\
        \  # 3!a Currency\n    (?P<amount>[\\d,]{1,15})  # 15d Amount\n    ", 98]
  90D: !!python/object:mt940.tags.SumDebitEntries
    re: *id002
  90C: !!python/object:mt940.tags.SumCreditEntries
    re: *id002
transactions:
- !!python/object:mt940.models.Transaction
  data:
    additional_purpose: null
    amount: !!python/object:mt940.models.Amount
      amount: !!python/object/apply:decimal.Decimal ['-15.70']
      currency: EUR
    applicant: null
    applicant_bin: null
    applicant_iban: 0390123456
    applicant_iban_full: null
    applicant_name: null
    bank_reference: null
    currency: EUR
    customer_reference: NONREF
    date: !!python/object/apply:mt940.models.Date
    - !!binary |
      B9sBAQ==
    extra_details: ''
    funds_code: null
    id: N000
    posting_text: null
    prima_nota: 0987654321
    purpose: ALGEMENE TUSSENREKENING KOSTEN VAN 01-10-2010 TOT EN MET 31-12-2010
    recipient_name: null
    return_debit_notes: null
    status: D
    transaction_code: '000'
  transactions: *id003
- !!python/object:mt940.models.Transaction
  data:
    additional_purpose: null
    amount: !!python/object:mt940.models.Amount
      amount: !!python/object/apply:decimal.Decimal ['-700.00']
      currency: EUR
    applicant: null
    applicant_bin: null
    applicant_iban: null
    applicant_iban_full: null
    applicant_name: null
    bank_reference: null
    currency: EUR
    customer_reference: NONREF
    date: !!python/object/apply:mt940.models.Date
    - !!binary |
      B9sBGQ==
    extra_details: ''
    funds_code: null
    id: N000
    posting_text: null
    prima_nota: 0133967858
    purpose: ' HUUR KANTOOR - FEB 2010'
    recipient_name: null
    return_debit_notes: null
    status: D
    transaction_code: '000'
  transactions: *id003<|MERGE_RESOLUTION|>--- conflicted
+++ resolved
@@ -19,7 +19,6 @@
     status: C
   sequence_number: null
   statement_number: '1'
-  suffix: ''
   transaction_reference: 1308728725026/1
 processors:
   post_account_identification: []
@@ -74,8 +73,7 @@
       98]
   28: !!python/object:mt940.tags.StatementNumber
     re: !!python/object/apply:re._compile ["\n    (?P<statement_number>\\d{1,5}) \
-        \ # 5n\n    (?:/?(?P<sequence_number>\\d{1,5}))?  # [/5n]\n    (?:/?(?P<suffix>[0-9A-Z_a-z]*))?\n\
-        \    $", 98]
+        \ # 5n\n    (?:/?(?P<sequence_number>\\d{1,5}))?  # [/5n]\n    $", 98]
   60: !!python/object:mt940.tags.OpeningBalance
     re: &id001 !!python/object/apply:re._compile ["^\n    (?P<status>[DC])  # 1!a\
         \ Debit/Credit\n    (?P<year>\\d{2})  # 6!n Value Date (YYMMDD)\n    (?P<month>\\\
@@ -94,11 +92,7 @@
         \    \\n? # apparently some banks (sparkassen) incorporate newlines here\n\
         \    (?P<amount>[\\d,]{1,15})  # 15d Amount\n    (?P<id>[A-Z][A-Z0-9 ]{3})?\
         \  # 1!a3!c Transaction Type Identification Code\n    (?P<customer_reference>.{0,16})\
-<<<<<<< HEAD
-        \  # 16x Customer Reference\n    (//(?P<bank_reference>.{0,35}))?  # [//35x]\
-=======
         \  # 16x Customer Reference\n    (//(?P<bank_reference>.{0,23}))?  # [//23x]\
->>>>>>> 62066feb
         \ Bank Reference\n    (\\n?(?P<extra_details>.{0,34}))?  # [34x] Supplementary\
         \ Details\n    $", 98]
   62: !!python/object:mt940.tags.ClosingBalance
@@ -132,15 +126,9 @@
 transactions:
 - !!python/object:mt940.models.Transaction
   data:
-    additional_purpose: null
     amount: !!python/object:mt940.models.Amount
       amount: !!python/object/apply:decimal.Decimal ['-15.70']
       currency: EUR
-    applicant: null
-    applicant_bin: null
-    applicant_iban: 0390123456
-    applicant_iban_full: null
-    applicant_name: null
     bank_reference: null
     currency: EUR
     customer_reference: NONREF
@@ -150,25 +138,18 @@
     extra_details: ''
     funds_code: null
     id: N000
-    posting_text: null
-    prima_nota: 0987654321
-    purpose: ALGEMENE TUSSENREKENING KOSTEN VAN 01-10-2010 TOT EN MET 31-12-2010
-    recipient_name: null
-    return_debit_notes: null
     status: D
-    transaction_code: '000'
+    transaction_details: '000>100987654321
+
+      >20ALGEMENE TUSSENREKENING KOS>21TEN VAN 01-10-2010 TOT EN M
+
+      >22ET 31-12-2010>310390123456'
   transactions: *id003
 - !!python/object:mt940.models.Transaction
   data:
-    additional_purpose: null
     amount: !!python/object:mt940.models.Amount
       amount: !!python/object/apply:decimal.Decimal ['-700.00']
       currency: EUR
-    applicant: null
-    applicant_bin: null
-    applicant_iban: null
-    applicant_iban_full: null
-    applicant_name: null
     bank_reference: null
     currency: EUR
     customer_reference: NONREF
@@ -178,11 +159,8 @@
     extra_details: ''
     funds_code: null
     id: N000
-    posting_text: null
-    prima_nota: 0133967858
-    purpose: ' HUUR KANTOOR - FEB 2010'
-    recipient_name: null
-    return_debit_notes: null
     status: D
-    transaction_code: '000'
+    transaction_details: '000>100133967858
+
+      >20 HUUR>21 KANTOOR - FEB 2010'
   transactions: *id003