&id003 !!python/object:mt940.models.Transactions
data:
  account_identification: 12345678/1020304050
  final_closing_balance: !!python/object:mt940.models.Balance
    amount: !!python/object:mt940.models.Amount
      amount: !!python/object/apply:decimal.Decimal ['1194.00']
      currency: EUR
    date: !!python/object/apply:mt940.models.Date
    - !!binary |
      B+ADAQ==
    status: C
  final_opening_balance: !!python/object:mt940.models.Balance
    amount: !!python/object:mt940.models.Amount
      amount: !!python/object/apply:decimal.Decimal ['1200.00']
      currency: EUR
    date: !!python/object/apply:mt940.models.Date
    - !!binary |
      B+ACHQ==
    status: C
  sequence_number: '001'
  statement_number: '00000'
  suffix: ''
  transaction_reference: STARTUMSE
processors:
  post_account_identification: []
  post_available_balance: []
  post_closing_balance: []
  post_date_time_indication: []
  post_final_closing_balance: []
  post_final_opening_balance: []
  post_floor_limit_indicator: []
  post_forward_available_balance: []
  post_intermediate_closing_balance: []
  post_intermediate_opening_balance: []
  post_non_swift: []
  post_opening_balance: []
  post_related_reference: []
  post_statement: [!!python/name:mt940.processors.date_cleanup_post_processor '']
  post_statement_number: []
  post_sum_credit_entries: []
  post_sum_debit_entries: []
  post_transaction_details: [!!python/name:mt940.processors.transaction_details_post_processor '']
  post_transaction_reference_number: []
  pre_account_identification: []
  pre_available_balance: []
  pre_closing_balance: []
  pre_date_time_indication: []
  pre_final_closing_balance: []
  pre_final_opening_balance: []
  pre_floor_limit_indicator: []
  pre_forward_available_balance: []
  pre_intermediate_closing_balance: []
  pre_intermediate_opening_balance: []
  pre_non_swift: []
  pre_opening_balance: []
  pre_related_reference: []
  pre_statement: [!!python/name:mt940.processors.date_fixup_pre_processor '']
  pre_statement_number: []
  pre_sum_credit_entries: []
  pre_sum_debit_entries: []
  pre_transaction_details: []
  pre_transaction_reference_number: []
tags:
  13: !!python/object:mt940.tags.DateTimeIndication
    re: !!python/object/apply:re._compile ["^\n    (?P<year>\\d{2})\n    (?P<month>\\\
        d{2})\n    (?P<day>\\d{2})\n    (?P<hour>\\d{2})\n    (?P<minute>\\d{2})\n\
        \    (\\+(?P<offset>\\d{4})|)\n    ", 98]
  20: !!python/object:mt940.tags.TransactionReferenceNumber
    re: !!python/object/apply:re._compile ['(?P<transaction_reference>.{0,16})', 98]
  21: !!python/object:mt940.tags.RelatedReference
    re: !!python/object/apply:re._compile ['(?P<related_reference>.{0,16})', 98]
  25: !!python/object:mt940.tags.AccountIdentification
    re: !!python/object/apply:re._compile ['(?P<account_identification>.{0,35})',
      98]
  28: !!python/object:mt940.tags.StatementNumber
    re: !!python/object/apply:re._compile ["\n    (?P<statement_number>\\d{1,5}) \
        \ # 5n\n    (?:/?(?P<sequence_number>\\d{1,5}))?  # [/5n]\n    (?:/?(?P<suffix>[0-9A-Z_a-z]*))?\n\
        \    $", 98]
  60: !!python/object:mt940.tags.OpeningBalance
    re: &id001 !!python/object/apply:re._compile ["^\n    (?P<status>[DC])  # 1!a\
        \ Debit/Credit\n    (?P<year>\\d{2})  # 6!n Value Date (YYMMDD)\n    (?P<month>\\\
        d{2})\n    (?P<day>\\d{2})\n    (?P<currency>.{3})  # 3!a Currency\n    (?P<amount>[0-9,]{0,16})\
        \  # 15d Amount (includes decimal sign, so 16)\n    ", 98]
  60M: !!python/object:mt940.tags.IntermediateOpeningBalance
    re: *id001
  60F: !!python/object:mt940.tags.FinalOpeningBalance
    re: *id001
  61: !!python/object:mt940.tags.Statement
    re: !!python/object/apply:re._compile ["^\n    (?P<year>\\d{2})  # 6!n Value Date\
        \ (YYMMDD)\n    (?P<month>\\d{2})\n    (?P<day>\\d{2})\n    (?P<entry_month>\\\
        d{2})?  # [4!n] Entry Date (MMDD)\n    (?P<entry_day>\\d{2})?\n    (?P<status>[A-Z]?[DC])\
        \  # 2a Debit/Credit Mark\n    (?P<funds_code>[A-Z])? # [1!a] Funds Code (3rd\
        \ character of the currency\n                            # code, if needed)\n\
        \    \\n? # apparently some banks (sparkassen) incorporate newlines here\n\
        \    (?P<amount>[\\d,]{1,15})  # 15d Amount\n    (?P<id>[A-Z][A-Z0-9 ]{3})?\
        \  # 1!a3!c Transaction Type Identification Code\n    (?P<customer_reference>.{0,16})\
<<<<<<< HEAD
        \  # 16x Customer Reference\n    (//(?P<bank_reference>.{0,35}))?  # [//35x]\
=======
        \  # 16x Customer Reference\n    (//(?P<bank_reference>.{0,23}))?  # [//23x]\
>>>>>>> 62066feb
        \ Bank Reference\n    (\\n?(?P<extra_details>.{0,34}))?  # [34x] Supplementary\
        \ Details\n    $", 98]
  62: !!python/object:mt940.tags.ClosingBalance
    re: *id001
  62M: !!python/object:mt940.tags.IntermediateClosingBalance
    re: *id001
  62F: !!python/object:mt940.tags.FinalClosingBalance
    re: *id001
  64: !!python/object:mt940.tags.AvailableBalance
    re: *id001
  65: !!python/object:mt940.tags.ForwardAvailableBalance
    re: *id001
  86: !!python/object:mt940.tags.TransactionDetails
    re: !!python/object/apply:re._compile ["\n    (?P<transaction_details>(([\\s\\\
        S]{0,65}\\r?\\n?){0,8}[\\s\\S]{0,65}))\n    ", 98]
  34: !!python/object:mt940.tags.FloorLimitIndicator
    re: !!python/object/apply:re._compile ["^\n    (?P<currency>[A-Z]{3})  # 3!a Currency\n\
        \    (?P<status>[DC ]?)  # 2a Debit/Credit Mark\n    (?P<amount>[0-9,]{0,16})\
        \  # 15d Amount (includes decimal sign, so 16)\n    $", 98]
  NS: !!python/object:mt940.tags.NonSwift
    re: !!python/object/apply:re._compile ["\n    (?P<non_swift>\n        (\n    \
        \        (\\d{2}.{0,})\n            (\\n\\d{2}.{0,})*\n        )|(\n     \
        \       [^\\n]*\n        )\n    )\n    $", 98]
  90: !!python/object:mt940.tags.SumEntries
    re: &id002 !!python/object/apply:re._compile ["^\n    (?P<number>\\d*)\n    (?P<currency>.{3})\
        \  # 3!a Currency\n    (?P<amount>[\\d,]{1,15})  # 15d Amount\n    ", 98]
  90D: !!python/object:mt940.tags.SumDebitEntries
    re: *id002
  90C: !!python/object:mt940.tags.SumCreditEntries
    re: *id002
transactions:
- !!python/object:mt940.models.Transaction
  data:
    additional_purpose: null
    amount: !!python/object:mt940.models.Amount
      amount: !!python/object/apply:decimal.Decimal ['-6.00']
      currency: EUR
    applicant: '2017-01-01T13:12:11'
    applicant_bin: '12345678'
    applicant_iban: null
    applicant_iban_full: null
    applicant_name: null
    bank_reference: null
    currency: EUR
    customer_reference: NONREF
    date: !!python/object/apply:mt940.models.Date
    - !!binary |
      B+ACHQ==
    entry_date: !!python/object/apply:mt940.models.Date
    - !!binary |
      B+ADAQ==
    extra_details: ''
    funds_code: R
    guessed_entry_date: !!python/object/apply:mt940.models.Date
    - !!binary |
      B+ADAQ==
    id: N024
    posting_text: ENTGELTABSCHLUSS
    prima_nota: '6666'
    purpose: Pauschalen
    recipient_name: null
    return_debit_notes: null
    status: D
    transaction_code: '805'
  transactions: *id003<|MERGE_RESOLUTION|>--- conflicted
+++ resolved
@@ -19,7 +19,6 @@
     status: C
   sequence_number: '001'
   statement_number: '00000'
-  suffix: ''
   transaction_reference: STARTUMSE
 processors:
   post_account_identification: []
@@ -74,8 +73,7 @@
       98]
   28: !!python/object:mt940.tags.StatementNumber
     re: !!python/object/apply:re._compile ["\n    (?P<statement_number>\\d{1,5}) \
-        \ # 5n\n    (?:/?(?P<sequence_number>\\d{1,5}))?  # [/5n]\n    (?:/?(?P<suffix>[0-9A-Z_a-z]*))?\n\
-        \    $", 98]
+        \ # 5n\n    (?:/?(?P<sequence_number>\\d{1,5}))?  # [/5n]\n    $", 98]
   60: !!python/object:mt940.tags.OpeningBalance
     re: &id001 !!python/object/apply:re._compile ["^\n    (?P<status>[DC])  # 1!a\
         \ Debit/Credit\n    (?P<year>\\d{2})  # 6!n Value Date (YYMMDD)\n    (?P<month>\\\
@@ -94,11 +92,7 @@
         \    \\n? # apparently some banks (sparkassen) incorporate newlines here\n\
         \    (?P<amount>[\\d,]{1,15})  # 15d Amount\n    (?P<id>[A-Z][A-Z0-9 ]{3})?\
         \  # 1!a3!c Transaction Type Identification Code\n    (?P<customer_reference>.{0,16})\
-<<<<<<< HEAD
-        \  # 16x Customer Reference\n    (//(?P<bank_reference>.{0,35}))?  # [//35x]\
-=======
         \  # 16x Customer Reference\n    (//(?P<bank_reference>.{0,23}))?  # [//23x]\
->>>>>>> 62066feb
         \ Bank Reference\n    (\\n?(?P<extra_details>.{0,34}))?  # [34x] Supplementary\
         \ Details\n    $", 98]
   62: !!python/object:mt940.tags.ClosingBalance
@@ -132,14 +126,12 @@
 transactions:
 - !!python/object:mt940.models.Transaction
   data:
-    additional_purpose: null
+    additional_purpose: '2017-01-01T13:12:11'
     amount: !!python/object:mt940.models.Amount
       amount: !!python/object/apply:decimal.Decimal ['-6.00']
       currency: EUR
-    applicant: '2017-01-01T13:12:11'
     applicant_bin: '12345678'
     applicant_iban: null
-    applicant_iban_full: null
     applicant_name: null
     bank_reference: null
     currency: EUR
