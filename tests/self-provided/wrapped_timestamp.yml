&id003 !!python/object:mt940.models.Transactions
data:
  account_identification: 12345678/1020304050
  final_closing_balance: !!python/object:mt940.models.Balance
    amount: !!python/object:mt940.models.Amount
      amount: !!python/object/apply:decimal.Decimal ['1194.00']
      currency: EUR
    date: !!python/object/apply:mt940.models.Date
    - !!binary |
      B+ADAQ==
    status: C
  final_opening_balance: !!python/object:mt940.models.Balance
    amount: !!python/object:mt940.models.Amount
      amount: !!python/object/apply:decimal.Decimal ['1200.00']
      currency: EUR
    date: !!python/object/apply:mt940.models.Date
    - !!binary |
      B+ACHQ==
    status: C
  sequence_number: '001'
  statement_number: '00000'
  suffix: ''
  transaction_reference: STARTUMSE
processors:
  post_account_identification: []
  post_available_balance: []
  post_closing_balance: []
  post_date_time_indication: []
  post_final_closing_balance: []
  post_final_opening_balance: []
  post_floor_limit_indicator: []
  post_forward_available_balance: []
  post_intermediate_closing_balance: []
  post_intermediate_opening_balance: []
  post_non_swift: []
  post_opening_balance: []
  post_related_reference: []
  post_statement: [!!python/name:mt940.processors.date_cleanup_post_processor '']
  post_statement_number: []
  post_sum_credit_entries: []
  post_sum_debit_entries: []
  post_transaction_details: [!!python/name:mt940.processors.transaction_details_post_processor '']
  post_transaction_reference_number: []
  pre_account_identification: []
  pre_available_balance: []
  pre_closing_balance: []
  pre_date_time_indication: []
  pre_final_closing_balance: []
  pre_final_opening_balance: []
  pre_floor_limit_indicator: []
  pre_forward_available_balance: []
  pre_intermediate_closing_balance: []
  pre_intermediate_opening_balance: []
  pre_non_swift: []
  pre_opening_balance: []
  pre_related_reference: []
  pre_statement: [!!python/name:mt940.processors.date_fixup_pre_processor '']
  pre_statement_number: []
  pre_sum_credit_entries: []
  pre_sum_debit_entries: []
  pre_transaction_details: []
  pre_transaction_reference_number: []
tags:
  13: !!python/object:mt940.tags.DateTimeIndication
    re: !!python/object/apply:re._compile ["^\n    (?P<year>\\d{2})\n    (?P<month>\\\
        d{2})\n    (?P<day>\\d{2})\n    (?P<hour>\\d{2})\n    (?P<minute>\\d{2})\n\
        \    (\\+(?P<offset>\\d{4})|)\n    ", 98]
  20: !!python/object:mt940.tags.TransactionReferenceNumber
    re: !!python/object/apply:re._compile ['(?P<transaction_reference>.{0,16})', 98]
  21: !!python/object:mt940.tags.RelatedReference
    re: !!python/object/apply:re._compile ['(?P<related_reference>.{0,16})', 98]
  25: !!python/object:mt940.tags.AccountIdentification
    re: !!python/object/apply:re._compile ['(?P<account_identification>.{0,35})',
      98]
  28: !!python/object:mt940.tags.StatementNumber
    re: !!python/object/apply:re._compile ["\n    (?P<statement_number>\\d{1,5}) \
        \ # 5n\n    (?:/?(?P<sequence_number>\\d{1,5}))?  # [/5n]\n    (?:/?(?P<suffix>[0-9A-Z_a-z]*))?\n\
        \    $", 98]
  60: !!python/object:mt940.tags.OpeningBalance
    re: &id001 !!python/object/apply:re._compile ["^\n    (?P<status>[DC])  # 1!a\
        \ Debit/Credit\n    (?P<year>\\d{2})  # 6!n Value Date (YYMMDD)\n    (?P<month>\\\
        d{2})\n    (?P<day>\\d{2})\n    (?P<currency>.{3})  # 3!a Currency\n    (?P<amount>[0-9,]{0,16})\
        \  # 15d Amount (includes decimal sign, so 16)\n    ", 98]
  60M: !!python/object:mt940.tags.IntermediateOpeningBalance
    re: *id001
  60F: !!python/object:mt940.tags.FinalOpeningBalance
    re: *id001
  61: !!python/object:mt940.tags.Statement
    re: !!python/object/apply:re._compile ["^\n    (?P<year>\\d{2})  # 6!n Value Date\
        \ (YYMMDD)\n    (?P<month>\\d{2})\n    (?P<day>\\d{2})\n    (?P<entry_month>\\\
        d{2})?  # [4!n] Entry Date (MMDD)\n    (?P<entry_day>\\d{2})?\n    (?P<status>[A-Z]?[DC])\
        \  # 2a Debit/Credit Mark\n    (?P<funds_code>[A-Z])? # [1!a] Funds Code (3rd\
        \ character of the currency\n                            # code, if needed)\n\
        \    \\n? # apparently some banks (sparkassen) incorporate newlines here\n\
        \    (?P<amount>[\\d,]{1,15})  # 15d Amount\n    (?P<id>[A-Z][A-Z0-9 ]{3})?\
        \  # 1!a3!c Transaction Type Identification Code\n    (?P<customer_reference>.{0,16})\
<<<<<<< HEAD
        \  # 16x Customer Reference\n    (//(?P<bank_reference>.{0,35}))?  # [//35x]\
=======
        \  # 16x Customer Reference\n    (//(?P<bank_reference>.{0,23}))?  # [//23x]\
>>>>>>> 62066feb
        \ Bank Reference\n    (\\n?(?P<extra_details>.{0,34}))?  # [34x] Supplementary\
        \ Details\n    $", 98]
  62: !!python/object:mt940.tags.ClosingBalance
    re: *id001
  62M: !!python/object:mt940.tags.IntermediateClosingBalance
    re: *id001
  62F: !!python/object:mt940.tags.FinalClosingBalance
    re: *id001
  64: !!python/object:mt940.tags.AvailableBalance
    re: *id001
  65: !!python/object:mt940.tags.ForwardAvailableBalance
    re: *id001
  86: !!python/object:mt940.tags.TransactionDetails
    re: !!python/object/apply:re._compile ["\n    (?P<transaction_details>(([\\s\\\
        S]{0,65}\\r?\\n?){0,8}[\\s\\S]{0,65}))\n    ", 98]
  34: !!python/object:mt940.tags.FloorLimitIndicator
    re: !!python/object/apply:re._compile ["^\n    (?P<currency>[A-Z]{3})  # 3!a Currency\n\
        \    (?P<status>[DC ]?)  # 2a Debit/Credit Mark\n    (?P<amount>[0-9,]{0,16})\
        \  # 15d Amount (includes decimal sign, so 16)\n    $", 98]
  NS: !!python/object:mt940.tags.NonSwift
    re: !!python/object/apply:re._compile ["\n    (?P<non_swift>\n        (\n    \
        \        (\\d{2}.{0,})\n            (\\n\\d{2}.{0,})*\n        )|(\n     \
        \       [^\\n]*\n        )\n    )\n    $", 98]
  90: !!python/object:mt940.tags.SumEntries
    re: &id002 !!python/object/apply:re._compile ["^\n    (?P<number>\\d*)\n    (?P<currency>.{3})\
        \  # 3!a Currency\n    (?P<amount>[\\d,]{1,15})  # 15d Amount\n    ", 98]
  90D: !!python/object:mt940.tags.SumDebitEntries
    re: *id002
  90C: !!python/object:mt940.tags.SumCreditEntries
    re: *id002
transactions:
- !!python/object:mt940.models.Transaction
  data:
    additional_position_reference: '000000'
    amount: !!python/object:mt940.models.Amount
      amount: !!python/object/apply:decimal.Decimal ['-6.00']
      currency: EUR
    applicant_creditor_id: XX0000000000000000ABCDEFGHIJKLMNOPQRSTUVW/PL 12-09-2014T16:26:37
      Folgenr. 007
    bank_reference: null
    currency: EUR
    customer_reference: NONREF
    date: !!python/object/apply:mt940.models.Date
    - !!binary |
      B+ACHQ==
    end_to_end_reference: VZ0000000000000000
    entry_date: !!python/object/apply:mt940.models.Date
    - !!binary |
      B+ADAQ==
    extra_details: ''
    funds_code: R
    guessed_entry_date: !!python/object/apply:mt940.models.Date
    - !!binary |
      B+ADAQ==
    id: N024
    posting_text: 0000/661
    status: D
    transaction_code: '106'
  transactions: *id003<|MERGE_RESOLUTION|>--- conflicted
+++ resolved
@@ -19,7 +19,6 @@
     status: C
   sequence_number: '001'
   statement_number: '00000'
-  suffix: ''
   transaction_reference: STARTUMSE
 processors:
   post_account_identification: []
@@ -74,8 +73,7 @@
       98]
   28: !!python/object:mt940.tags.StatementNumber
     re: !!python/object/apply:re._compile ["\n    (?P<statement_number>\\d{1,5}) \
-        \ # 5n\n    (?:/?(?P<sequence_number>\\d{1,5}))?  # [/5n]\n    (?:/?(?P<suffix>[0-9A-Z_a-z]*))?\n\
-        \    $", 98]
+        \ # 5n\n    (?:/?(?P<sequence_number>\\d{1,5}))?  # [/5n]\n    $", 98]
   60: !!python/object:mt940.tags.OpeningBalance
     re: &id001 !!python/object/apply:re._compile ["^\n    (?P<status>[DC])  # 1!a\
         \ Debit/Credit\n    (?P<year>\\d{2})  # 6!n Value Date (YYMMDD)\n    (?P<month>\\\
@@ -94,11 +92,7 @@
         \    \\n? # apparently some banks (sparkassen) incorporate newlines here\n\
         \    (?P<amount>[\\d,]{1,15})  # 15d Amount\n    (?P<id>[A-Z][A-Z0-9 ]{3})?\
         \  # 1!a3!c Transaction Type Identification Code\n    (?P<customer_reference>.{0,16})\
-<<<<<<< HEAD
-        \  # 16x Customer Reference\n    (//(?P<bank_reference>.{0,35}))?  # [//35x]\
-=======
         \  # 16x Customer Reference\n    (//(?P<bank_reference>.{0,23}))?  # [//23x]\
->>>>>>> 62066feb
         \ Bank Reference\n    (\\n?(?P<extra_details>.{0,34}))?  # [34x] Supplementary\
         \ Details\n    $", 98]
   62: !!python/object:mt940.tags.ClosingBalance
@@ -132,18 +126,28 @@
 transactions:
 - !!python/object:mt940.models.Transaction
   data:
+    FRST_ONE_OFF_RECC: null
+    additional_position_date: null
     additional_position_reference: '000000'
+    additional_purpose: null
     amount: !!python/object:mt940.models.Amount
       amount: !!python/object/apply:decimal.Decimal ['-6.00']
       currency: EUR
+    applicant_bin: null
     applicant_creditor_id: XX0000000000000000ABCDEFGHIJKLMNOPQRSTUVW/PL 12-09-2014T16:26:37
       Folgenr. 007
+    applicant_iban: null
+    applicant_name: null
     bank_reference: null
+    compensation_amount: null
     currency: EUR
-    customer_reference: NONREF
+    customer_reference: null
     date: !!python/object/apply:mt940.models.Date
     - !!binary |
       B+ACHQ==
+    debitor_identifier: null
+    deviate_applicant: null
+    deviate_recipient: null
     end_to_end_reference: VZ0000000000000000
     entry_date: !!python/object/apply:mt940.models.Date
     - !!binary |
@@ -153,8 +157,19 @@
     guessed_entry_date: !!python/object/apply:mt940.models.Date
     - !!binary |
       B+ADAQ==
+    gvc_applicant_bin: null
+    gvc_applicant_iban: null
     id: N024
+    old_SEPA_CI: null
+    old_SEPA_additional_position_reference: null
+    original_amount: null
     posting_text: 0000/661
+    prima_nota: null
+    purpose: null
+    purpose_code: null
+    recipient_name: null
+    return_debit_notes: null
+    settlement_tag: null
     status: D
     transaction_code: '106'
   transactions: *id003